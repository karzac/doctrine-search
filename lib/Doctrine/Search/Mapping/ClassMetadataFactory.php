<?php
/*
 * THIS SOFTWARE IS PROVIDED BY THE COPYRIGHT HOLDERS AND CONTRIBUTORS
 * "AS IS" AND ANY EXPRESS OR IMPLIED WARRANTIES, INCLUDING, BUT NOT
 * LIMITED TO, THE IMPLIED WARRANTIES OF MERCHANTABILITY AND FITNESS FOR
 * A PARTICULAR PURPOSE ARE DISCLAIMED. IN NO EVENT SHALL THE COPYRIGHT
 * OWNER OR CONTRIBUTORS BE LIABLE FOR ANY DIRECT, INDIRECT, INCIDENTAL,
 * SPECIAL, EXEMPLARY, OR CONSEQUENTIAL DAMAGES (INCLUDING, BUT NOT
 * LIMITED TO, PROCUREMENT OF SUBSTITUTE GOODS OR SERVICES; LOSS OF USE,
 * DATA, OR PROFITS; OR BUSINESS INTERRUPTION) HOWEVER CAUSED AND ON ANY
 * THEORY OF LIABILITY, WHETHER IN CONTRACT, STRICT LIABILITY, OR TORT
 * (INCLUDING NEGLIGENCE OR OTHERWISE) ARISING IN ANY WAY OUT OF THE USE
 * OF THIS SOFTWARE, EVEN IF ADVISED OF THE POSSIBILITY OF SUCH DAMAGE.
 *
 * This software consists of voluntary contributions made by many individuals
 * and is licensed under the MIT license. For more information, see
 * <http://www.doctrine-project.org>.
 */

namespace Doctrine\Search\Mapping;

use Doctrine\Common\Persistence\ObjectManager;
use Doctrine\Search\SearchManager;
use Doctrine\Search\Configuration;
use Doctrine\Common\Persistence\Mapping\AbstractClassMetadataFactory;
use Doctrine\Common\Persistence\Mapping\ReflectionService;
use Doctrine\Common\Persistence\Mapping\ClassMetadata as ClassMetadataInterface;
use Doctrine\Common\Persistence\Mapping\Driver\MappingDriver;
use Doctrine\Search\Events;
use Doctrine\Search\Event\LoadClassMetadataEventArgs;

/**
 * The ClassMetadataFactory is used to create ClassMetadata objects that contain all the
 * metadata mapping informations of a class which describes how a search backend should be configured.
 *
 * @link        www.doctrine-project.com
 * @since       1.0
 * @author      Mike Lohmann <mike.h.lohmann@googlemail.com>
 */
class ClassMetadataFactory extends AbstractClassMetadataFactory
{
    /**
     * @var SearchManager
     */
    private $sm;

    /**
     * @var Configuration
     */
    private $config;

    /**
     * @var MappingDriver
     */
    private $driver;

    /**
     * @var \Doctrine\Common\EventManager
     */
    private $evm;

    /**
     * {@inheritDoc}
     */
    protected function initialize()
    {
        $this->driver = $this->config->getMetadataDriverImpl();
        $this->evm = $this->sm->getEventManager();
        $this->initialized = true;

        $om = $this->sm->getObjectManager();
        if ($this->driver instanceof DependentMappingDriver && $om instanceof ObjectManager) {
            $parentMetadataFactory = $om->getMetadataFactory();
            if ($parentMetadataFactory instanceof AbstractClassMetadataFactory) {
<<<<<<< HEAD
=======
                $parentMetadataFactory->initialize();
>>>>>>> aaac049a
                $this->driver->setParentDriver($parentMetadataFactory->getDriver());
            }
        }
    }

    /**
     * Sets the SearchManager instance for this class.
     *
     * @param SearchManager $sm The SearchManager instance
     */
    public function setSearchManager(SearchManager $sm)
    {
        $this->sm = $sm;
    }

    /**
     * Sets the Configuration instance
     *
     * @param Configuration $config
     */
    public function setConfiguration(Configuration $config)
    {
        $this->config = $config;
    }

    /**
     * Get the fully qualified class-name from the namespace alias.
     *
     * @param string $namespaceAlias
     * @param string $simpleClassName
     *
     * @return string
     */
    protected function getFqcnFromAlias($namespaceAlias, $simpleClassName)
    {
        // TODO: Implement getFqcnFromAlias() method.
    }

    /**
     * Return the mapping driver implementation.
     *
     * @return MappingDriver
     */
    protected function getDriver()
    {
        return $this->driver;
    }

    /**
     * Actually load the metadata from the underlying metadata
     *
     * @param ClassMetadataInterface|ClassMetadata $class
     * @param ClassMetadataInterface|ClassMetadata $parent
     * @param bool $rootEntityFound
     *
     * @return void
     */
    protected function doLoadMetadata($class, $parent, $rootEntityFound, array $nonSuperclassParents)
    {
        //Manipulates $classMetadata;
        $this->driver->loadMetadataForClass($class->getName(), $class);

        if ($this->evm->hasListeners(Events::loadClassMetadata)) {
            $eventArgs = new LoadClassMetadataEventArgs($class, $this->sm);
            $this->evm->dispatchEvent(Events::loadClassMetadata, $eventArgs);
        }
    }

    /**
     * Creates a new ClassMetadata instance for the given class name.
     *
     * @param string $className
     * @return ClassMetadataInterface|ClassMetadata
     */
    protected function newClassMetadataInstance($className)
    {
        return new ClassMetadata($className);
    }

    /**
     * Wakeup reflection after ClassMetadata gets unserialized from cache.
     *
     * @param ClassMetadataInterface|ClassMetadata $class
     * @param ReflectionService $reflService
     *
     * @return void
     */
    protected function wakeupReflection(ClassMetadataInterface $class, ReflectionService $reflService)
    {
        $class->wakeupReflection($reflService);
    }

    /**
     * Initialize Reflection after ClassMetadata was constructed.
     *
     * @param ClassMetadataInterface|ClassMetadata $class
     * @param ReflectionService $reflService
     * @return void
     */
    protected function initializeReflection(ClassMetadataInterface $class, ReflectionService $reflService)
    {
        $class->initializeReflection($reflService);
    }

    /**
     * @param ClassMetadataInterface|ClassMetadata $class
     * @return bool
     */
    protected function isEntity(ClassMetadataInterface $class)
    {

    }
}<|MERGE_RESOLUTION|>--- conflicted
+++ resolved
@@ -72,10 +72,7 @@
         if ($this->driver instanceof DependentMappingDriver && $om instanceof ObjectManager) {
             $parentMetadataFactory = $om->getMetadataFactory();
             if ($parentMetadataFactory instanceof AbstractClassMetadataFactory) {
-<<<<<<< HEAD
-=======
                 $parentMetadataFactory->initialize();
->>>>>>> aaac049a
                 $this->driver->setParentDriver($parentMetadataFactory->getDriver());
             }
         }
